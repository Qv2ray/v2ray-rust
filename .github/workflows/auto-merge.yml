--- conflicted
+++ resolved
@@ -13,14 +13,8 @@
     if: github.actor == 'dependabot[bot]'
     runs-on: ubuntu-latest
     steps:
-<<<<<<< HEAD
-      - id: approve-squash-merge
-        name: Auto approve pull request, then squash and merge
-        uses: ahmadnassri/action-dependabot-auto-merge@v2.6.0
-=======
       - uses: actions/checkout@v2
       - uses: ahmadnassri/action-dependabot-auto-merge@v2
->>>>>>> 5ba2898c
         with:
           target: patch
           # Note: This needs to be a PAT with (public) repo rights,
